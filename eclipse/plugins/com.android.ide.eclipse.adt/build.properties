bin.includes = plugin.xml,\
               META-INF/,\
               icons/,\
               .,\
               templates/,\
               about.ini,\
               jarutils.jar,\
               androidprefs.jar,\
               sdkstats.jar,\
               kxml2-2.3.0.jar,\
               layoutlib_api.jar,\
               layoutlib_utils.jar,\
               ninepatch.jar,\
               sdklib.jar,\
               sdkuilib.jar,\
               commons-compress-1.0.jar,\
<<<<<<< HEAD
               groovy-all-1.6.5.jar,\
=======
               groovy-all-1.7.0.jar,\
>>>>>>> d885f0e8
               gscripts/,\
               builders.jar
source.. = src/
output.. = bin/<|MERGE_RESOLUTION|>--- conflicted
+++ resolved
@@ -14,11 +14,7 @@
                sdklib.jar,\
                sdkuilib.jar,\
                commons-compress-1.0.jar,\
-<<<<<<< HEAD
-               groovy-all-1.6.5.jar,\
-=======
                groovy-all-1.7.0.jar,\
->>>>>>> d885f0e8
                gscripts/,\
                builders.jar
 source.. = src/
