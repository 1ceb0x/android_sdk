#!/bin/bash

<<<<<<< HEAD
=======
set -e

>>>>>>> 9ca1c0b3
# CD to the top android directory
D=`dirname "$0"`
cd "$D/../../../../"

<<<<<<< HEAD
DEST="development/tools/eclipse/plugins/com.android.ide.eclipse.tests"
# computes "../.." from DEST to here (in /android)
BACK=`echo $DEST | sed 's@[^/]*@..@g'`

HOST=`uname`
if [ "$HOST" == "Linux" ]; then
    ln -svf $BACK/out/host/linux-x86/framework/kxml2-2.3.0.jar "$DEST/"

elif [ "$HOST" == "Darwin" ]; then
    ln -svf $BACK/out/host/darwin-x86/framework/kxml2-2.3.0.jar "$DEST/"

elif [ "${HOST:0:6}" == "CYGWIN" ]; then
=======
# computes relative ".." paths from $1 to here (in /android)
function back() {
  echo $1 | sed 's@[^/]*@..@g'
}

BASE="development/tools/eclipse/plugins/com.android.ide.eclipse.tests"
DEST=$BASE
BACK=`back $DEST`


HOST=`uname`
if [ "$HOST" == "Linux" ]; then
    DIR="ln -svf"
    ln -svf $BACK/out/host/linux-x86/framework/kxml2-2.3.0.jar "$DEST/"

elif [ "$HOST" == "Darwin" ]; then
    DIR="ln -svf"
    ln -svf $BACK/out/host/darwin-x86/framework/kxml2-2.3.0.jar "$DEST/"

elif [ "${HOST:0:6}" == "CYGWIN" ]; then
    DIR="rsync -avW --delete-after"
>>>>>>> 9ca1c0b3
    JAR="kxml2-2.3.0.jar"
    if [ ! -f "$DEST/$JAR" ]; then
        # Get the jar from ADT if we can, otherwise download it.
        if [ -f "$DEST/../com.android.ide.eclipse.adt/$JAR" ]; then
<<<<<<< HEAD
            cp "$DEST/../com.android.ide.eclipse.adt/$JAR" "$JAR"
=======
            cp "$DEST/../com.android.ide.eclipse.adt/$JAR" "$DEST/$JAR"
>>>>>>> 9ca1c0b3
        else
            wget -O "$DEST/$JAR" "http://internap.dl.sourceforge.net/sourceforge/kxml/$JAR"
        fi
        chmod a+rx "$DEST/$JAR"
    fi
else
    echo "Unsupported platform ($HOST). Nothing done."
fi

# create link to ddmlib tests
DEST=$BASE/unittests/com/android
BACK=`back $DEST`
$DIR $BACK/development/tools/ddms/libs/ddmlib/tests/src/com/android/ddmlib $DEST/
<|MERGE_RESOLUTION|>--- conflicted
+++ resolved
@@ -1,28 +1,11 @@
 #!/bin/bash
 
-<<<<<<< HEAD
-=======
 set -e
 
->>>>>>> 9ca1c0b3
 # CD to the top android directory
 D=`dirname "$0"`
 cd "$D/../../../../"
 
-<<<<<<< HEAD
-DEST="development/tools/eclipse/plugins/com.android.ide.eclipse.tests"
-# computes "../.." from DEST to here (in /android)
-BACK=`echo $DEST | sed 's@[^/]*@..@g'`
-
-HOST=`uname`
-if [ "$HOST" == "Linux" ]; then
-    ln -svf $BACK/out/host/linux-x86/framework/kxml2-2.3.0.jar "$DEST/"
-
-elif [ "$HOST" == "Darwin" ]; then
-    ln -svf $BACK/out/host/darwin-x86/framework/kxml2-2.3.0.jar "$DEST/"
-
-elif [ "${HOST:0:6}" == "CYGWIN" ]; then
-=======
 # computes relative ".." paths from $1 to here (in /android)
 function back() {
   echo $1 | sed 's@[^/]*@..@g'
@@ -44,16 +27,11 @@
 
 elif [ "${HOST:0:6}" == "CYGWIN" ]; then
     DIR="rsync -avW --delete-after"
->>>>>>> 9ca1c0b3
     JAR="kxml2-2.3.0.jar"
     if [ ! -f "$DEST/$JAR" ]; then
         # Get the jar from ADT if we can, otherwise download it.
         if [ -f "$DEST/../com.android.ide.eclipse.adt/$JAR" ]; then
-<<<<<<< HEAD
-            cp "$DEST/../com.android.ide.eclipse.adt/$JAR" "$JAR"
-=======
             cp "$DEST/../com.android.ide.eclipse.adt/$JAR" "$DEST/$JAR"
->>>>>>> 9ca1c0b3
         else
             wget -O "$DEST/$JAR" "http://internap.dl.sourceforge.net/sourceforge/kxml/$JAR"
         fi
